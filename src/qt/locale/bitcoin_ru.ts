--- conflicted
+++ resolved
@@ -394,7 +394,7 @@
         <translation>&amp;Помощь</translation>
     </message>
     <message>
-        <location filename="../bitcoingui.cpp" line="809"/>
+        <location filename="../bitcoingui.cpp" line="807"/>
         <source>There was an error trying to save the wallet data to the new location.</source>
         <translation>При попытке сохранения данных бумажника в новое место произошла ошибка.</translation>
     </message>
@@ -477,44 +477,17 @@
         <translation>Последний полученный блок был сгенерирован %1.</translation>
     </message>
     <message>
-<<<<<<< HEAD
-        <location filename="../bitcoingui.cpp" line="616"/>
-        <source>This transaction is over the size limit.  You can still send it for a fee of %1, which goes to the nodes that process your transaction and helps to support the network.  Do you want to pay the fee?</source>
-        <translation>Данная транзакция превышает предельно допустимый размер.  Но Вы можете всё равно совершить её, добавив комиссию в %1, которая отправится тем узлам, которые обработают Вашу транзакцию, и поможет поддержать сеть.  Вы хотите добавить комиссию?</translation>
-    </message>
-    <message>
-        <location filename="../bitcoingui.cpp" line="648"/>
-=======
-        <location filename="../bitcoingui.cpp" line="205"/>
-        <source>Send coins to a bitcoin address</source>
-        <translation>Отправить монеты на указанный адрес</translation>
-    </message>
-    <message>
-        <location filename="../bitcoingui.cpp" line="582"/>
-        <source>This transaction is over the size limit. You can still send it for a fee of %1, which goes to the nodes that process your transaction and helps to support the network. Do you want to pay the fee?</source>
-        <translation>Данная транзакция превышает предельно допустимый размер.  Но Вы можете всё равно совершить её, добавив комиссию в %1, которая отправится тем узлам, которые обработают Вашу транзакцию, и поможет поддержать сеть.  Вы хотите добавить комиссию?</translation>
-    </message>
-    <message>
-        <location filename="../bitcoingui.cpp" line="613"/>
->>>>>>> bbd76e07
+        <location filename="../bitcoingui.cpp" line="646"/>
         <source>Sent transaction</source>
         <translation>Исходящая транзакция</translation>
     </message>
     <message>
-<<<<<<< HEAD
-        <location filename="../bitcoingui.cpp" line="649"/>
-=======
-        <location filename="../bitcoingui.cpp" line="614"/>
->>>>>>> bbd76e07
+        <location filename="../bitcoingui.cpp" line="647"/>
         <source>Incoming transaction</source>
         <translation>Входящая транзакция</translation>
     </message>
     <message>
-<<<<<<< HEAD
-        <location filename="../bitcoingui.cpp" line="650"/>
-=======
-        <location filename="../bitcoingui.cpp" line="615"/>
->>>>>>> bbd76e07
+        <location filename="../bitcoingui.cpp" line="648"/>
         <source>Date: %1
 Amount: %2
 Type: %3
@@ -527,25 +500,17 @@
 </translation>
     </message>
     <message>
-<<<<<<< HEAD
-        <location filename="../bitcoingui.cpp" line="775"/>
-=======
-        <location filename="../bitcoingui.cpp" line="709"/>
->>>>>>> bbd76e07
+        <location filename="../bitcoingui.cpp" line="773"/>
         <source>Wallet is &lt;b&gt;encrypted&lt;/b&gt; and currently &lt;b&gt;unlocked&lt;/b&gt;</source>
         <translation>Бумажник &lt;b&gt;зашифрован&lt;/b&gt; и в настоящее время &lt;b&gt;разблокирован&lt;/b&gt;</translation>
     </message>
     <message>
-<<<<<<< HEAD
-        <location filename="../bitcoingui.cpp" line="783"/>
-=======
-        <location filename="../bitcoingui.cpp" line="717"/>
->>>>>>> bbd76e07
+        <location filename="../bitcoingui.cpp" line="781"/>
         <source>Wallet is &lt;b&gt;encrypted&lt;/b&gt; and currently &lt;b&gt;locked&lt;/b&gt;</source>
         <translation>Бумажник &lt;b&gt;зашифрован&lt;/b&gt; и в настоящее время &lt;b&gt;заблокирован&lt;/b&gt;</translation>
     </message>
     <message>
-        <location filename="../bitcoingui.cpp" line="806"/>
+        <location filename="../bitcoingui.cpp" line="804"/>
         <source>Wallet Data (*.dat)</source>
         <translation>Данные бумажника (*.dat)</translation>
     </message>
@@ -580,12 +545,17 @@
         <translation>Изменить настройки</translation>
     </message>
     <message>
-        <location filename="../bitcoingui.cpp" line="806"/>
+        <location filename="../bitcoingui.cpp" line="615"/>
+        <source>This transaction is over the size limit. You can still send it for a fee of %1, which goes to the nodes that process your transaction and helps to support the network. Do you want to pay the fee?</source>
+        <translation type="unfinished"></translation>
+    </message>
+    <message>
+        <location filename="../bitcoingui.cpp" line="804"/>
         <source>Backup Wallet</source>
         <translation>Сделать резервную копию бумажника</translation>
     </message>
     <message>
-        <location filename="../bitcoingui.cpp" line="809"/>
+        <location filename="../bitcoingui.cpp" line="807"/>
         <source>Backup Failed</source>
         <translation>Резервное копирование не удалось</translation>
     </message>
@@ -643,11 +613,7 @@
         <translation>Произошла неисправимая ошибка. Bitcoin не может безопасно продолжать работу и будет закрыт.</translation>
     </message>
     <message>
-<<<<<<< HEAD
-        <location filename="../bitcoingui.cpp" line="621"/>
-=======
-        <location filename="../bitcoingui.cpp" line="586"/>
->>>>>>> bbd76e07
+        <location filename="../bitcoingui.cpp" line="619"/>
         <source>Sending...</source>
         <translation>Отправка...</translation>
     </message>
@@ -1183,11 +1149,6 @@
         <translation>Форма</translation>
     </message>
     <message>
-        <location filename="../forms/sendcoinsentry.ui" line="93"/>
-        <source>The address to send the payment to  (e.g. 1NS17iag9jJgTHD1VXjvLCEnZuQ3rJDE9L)</source>
-        <translation>Адрес получателя платежа (например 1LA5FtQhnnWnkK6zjFfutR7Stiit4wKd63)</translation>
-    </message>
-    <message>
         <location filename="../forms/sendcoinsentry.ui" line="66"/>
         <location filename="../sendcoinsentry.cpp" line="26"/>
         <source>Enter a label for this address to add it to your address book</source>
@@ -1199,14 +1160,6 @@
         <translation>&amp;Метка:</translation>
     </message>
     <message>
-<<<<<<< HEAD
-=======
-        <location filename="../forms/sendcoinsentry.ui" line="93"/>
-        <source>The address to send the payment to (e.g. 1NS17iag9jJgTHD1VXjvLCEnZuQ3rJDE9L)</source>
-        <translation>Адрес получателя платежа (например 1LA5FtQhnnWnkK6zjFfutR7Stiit4wKd63)</translation>
-    </message>
-    <message>
->>>>>>> bbd76e07
         <location filename="../forms/sendcoinsentry.ui" line="103"/>
         <source>Choose address from address book</source>
         <translation>Выберите адрес из адресной книги</translation>
@@ -1225,6 +1178,11 @@
         <location filename="../forms/sendcoinsentry.ui" line="42"/>
         <source>Pay &amp;To:</source>
         <translation>Полу&amp;чатель:</translation>
+    </message>
+    <message>
+        <location filename="../forms/sendcoinsentry.ui" line="93"/>
+        <source>The address to send the payment to (e.g. 1NS17iag9jJgTHD1VXjvLCEnZuQ3rJDE9L)</source>
+        <translation type="unfinished"></translation>
     </message>
     <message>
         <location filename="../forms/sendcoinsentry.ui" line="120"/>
@@ -1702,26 +1660,7 @@
 <context>
     <name>bitcoin-core</name>
     <message>
-<<<<<<< HEAD
-        <location filename="../bitcoinstrings.cpp" line="72"/>
-        <source>Cannot obtain a lock on data directory %s.  Bitcoin is probably already running.</source>
-        <translation>Невозможно установить блокировку на рабочую директорию %s.  Возможно, бумажник уже запущен.</translation>
-    </message>
-    <message>
         <location filename="../bitcoinstrings.cpp" line="87"/>
-=======
-        <location filename="../bitcoinstrings.cpp" line="8"/>
-        <source>Bitcoin version</source>
-        <translation>Версия</translation>
-    </message>
-    <message>
-        <location filename="../bitcoinstrings.cpp" line="67"/>
-        <source>Loading addresses...</source>
-        <translation>Загрузка адресов...</translation>
-    </message>
-    <message>
-        <location filename="../bitcoinstrings.cpp" line="77"/>
->>>>>>> bbd76e07
         <source>Rescanning...</source>
         <translation>Сканирование...</translation>
     </message>
@@ -1839,6 +1778,11 @@
         <location filename="../bitcoinstrings.cpp" line="50"/>
         <source>Password for JSON-RPC connections</source>
         <translation>Пароль для подключений JSON-RPC</translation>
+    </message>
+    <message>
+        <location filename="../bitcoinstrings.cpp" line="72"/>
+        <source>Cannot obtain a lock on data directory %s. Bitcoin is probably already running.</source>
+        <translation type="unfinished"></translation>
     </message>
     <message>
         <location filename="../bitcoinstrings.cpp" line="76"/>
@@ -2092,29 +2036,9 @@
         <translation>Сколько блоков проверять при запуске (по умолчанию: 2500, 0 = все)</translation>
     </message>
     <message>
-<<<<<<< HEAD
         <location filename="../bitcoinstrings.cpp" line="61"/>
         <source>How thorough the block verification is (0-6, default: 1)</source>
         <translation>Насколько тщательно проверять блоки (0-6, по умолчанию: 1)</translation>
-=======
-        <location filename="../bitcoinstrings.cpp" line="63"/>
-        <source>This help message
-</source>
-        <translation>Данная справка
-</translation>
-    </message>
-    <message>
-        <location filename="../bitcoinstrings.cpp" line="64"/>
-        <source>Cannot obtain a lock on data directory %s. Bitcoin is probably already running.</source>
-        <translation>Невозможно установить блокировку на рабочую директорию %s.  Возможно, бумажник уже запущен.</translation>
-    </message>
-    <message>
-        <location filename="../bitcoinstrings.cpp" line="68"/>
-        <source>Error loading addr.dat      
-</source>
-        <translation>Ошибка при загрузке addr.dat      
-</translation>
->>>>>>> bbd76e07
     </message>
     <message>
         <location filename="../bitcoinstrings.cpp" line="62"/>
